--- conflicted
+++ resolved
@@ -1,19 +1,13 @@
 import logging
 import threading
 
-<<<<<<< HEAD
 import db_store
 
 logger = logging.getLogger(__name__)
+
 
 #TODO(mtlynch): Create a sensor poller factory to simplify the creation
 # semantics.
-
-=======
-logger = logging.getLogger(__name__)
-
->>>>>>> 6b787b4d
-
 class SensorPollerBase(object):
     """Base class for sensor polling."""
 
