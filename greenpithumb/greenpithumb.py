--- conflicted
+++ resolved
@@ -20,10 +20,6 @@
 import wiring_config_parser
 
 logger = logging.getLogger(__name__)
-<<<<<<< HEAD
-=======
-
->>>>>>> 6b787b4d
 
 
 def make_sensor_pollers(poll_interval, wiring_config, record_queue):
@@ -83,20 +79,6 @@
         db_store.WateringEventStore(db_connection))
 
 
-def _configure_logging(verbose):
-    """Configure the root logger for log output."""
-    root_logger = logging.getLogger()
-    handler = logging.StreamHandler()
-    formatter = logging.Formatter(
-        '%(asctime)s %(name)-12s %(levelname)-8s %(message)s')
-    handler.setFormatter(formatter)
-    root_logger.addHandler(handler)
-    if verbose:
-        root_logger.setLevel(logging.INFO)
-    else:
-        root_logger.setLevel(logging.WARNING)
-
-
 def configure_logging(verbose):
     """Configure the root logger for log output."""
     root_logger = logging.getLogger()
@@ -113,14 +95,9 @@
 
 
 def main(args):
-<<<<<<< HEAD
-    _configure_logging(args.verbose)
+    configure_logging(args.verbose)
     logger.info('starting greenpithumb')
     wiring_config = read_wiring_config(args.config_file)
-=======
-    configure_logging(args.verbose)
-    logger.info('starting greenpithumb')
->>>>>>> 6b787b4d
     record_queue = Queue.Queue()
     pollers = make_sensor_pollers(args.poll_interval, wiring_config,
                                   record_queue)
